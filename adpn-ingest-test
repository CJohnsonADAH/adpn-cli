--- conflicted
+++ resolved
@@ -196,11 +196,7 @@
 			"au_title")
 				SUBARGV_AUNAME[$KEY]="${VALUE}"
 				;;
-<<<<<<< HEAD
-			"local"|"remote"|"ftp")
-=======
 			"local"|"remote"|"staged")
->>>>>>> 4619f2b5
 				SUBARGV_STAGEDLOCAL[$KEY]="${VALUE}"
 				;;
 			"subdirectory"|"directory")
@@ -297,9 +293,6 @@
 else
 
 	EXITCODE=0
-<<<<<<< HEAD
-	if [ ! -z "${SUBARGV_STAGEDLOCAL[ftp]}" ] ; then
-=======
 	if [ ! -z "${SUBARGV_STAGEDLOCAL[staged]}" ] ; then
 		
 		STAGED_CONTENT_FILE_SIZE=$(
@@ -311,7 +304,6 @@
 		DU_HUMANREADABLE=$(echo "${STAGED_CONTENT_FILE_SIZE}" | cut -f1)
 		DU_BYTES=$(echo "${STAGED_CONTENT_FILE_SIZE}" | cut -f2)
 		FIND_FILECOUNT=$(echo "${STAGED_CONTENT_FILE_SIZE}" | cut -f3)
->>>>>>> 4619f2b5
 		
 	elif [ ! -z "${SUBARGV_STAGEDLOCAL[local]}" ] ; then
 
@@ -328,11 +320,7 @@
 		echo "Ingest Title	${SUBARGV_AUNAME[@]}" >> ${PLUGINTXT}
 	fi
 	if [[ ! -z "${SUBARGV_STAGEDLOCAL[local]}" ]] ; then
-<<<<<<< HEAD
-		printf "File Size\t%s (%d bytes, %d files)" "${DU_HUMANREADABLE}" "${DU_BYTES}" "${FIND_FILECOUNT}" >> ${PLUGINTXT}
-=======
 		printf "File Size \t%s (%s bytes, %d files)\n" "${DU_HUMANREADABLE}" "${DU_BYTES}" "${FIND_FILECOUNT}" >> ${PLUGINTXT}
->>>>>>> 4619f2b5
 	fi
 
 	######################################################################################
